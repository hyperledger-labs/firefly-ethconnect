--- conflicted
+++ resolved
@@ -45,24 +45,24 @@
 	"github.com/stretchr/testify/assert"
 )
 
+type mockWebSocketServer struct {
+	testChan chan interface{}
+}
+
+func (m *mockWebSocketServer) GetChannels(topic string) (chan<- interface{}, chan<- interface{}, <-chan error, <-chan struct{}) {
+	return nil, nil, nil, nil
+}
+
+func (m *mockWebSocketServer) SendReply(message interface{}) {
+	m.testChan <- message
+}
+
 type SolcJson struct {
 	ABI string `json:"abi"`
 	Bin string `json:"bin"`
 }
 
 var simpleEventsSol string
-
-type mockWebSocketServer struct {
-	testChan chan interface{}
-}
-
-func (m *mockWebSocketServer) GetChannels(topic string) (chan<- interface{}, chan<- interface{}, <-chan error, <-chan struct{}) {
-	return nil, nil, nil, nil
-}
-
-func (m *mockWebSocketServer) SendReply(message interface{}) {
-	m.testChan <- message
-}
 
 func simpleEventsSource() string {
 	if simpleEventsSol == "" {
@@ -2118,7 +2118,29 @@
 	kldauth.RegisterSecurityModule(nil)
 }
 
-<<<<<<< HEAD
+func TestSendReplyBroadcast(t *testing.T) {
+	assert := assert.New(t)
+	testMessage := "hello world"
+
+	ws := &mockWebSocketServer{
+		testChan: make(chan interface{}),
+	}
+
+	scgw, _ := NewSmartContractGateway(
+		&SmartContractGatewayConf{
+			BaseURL: "http://localhost/api/v1",
+		},
+		&kldtx.TxnProcessorConf{
+			OrionPrivateAPIS: false,
+		},
+		nil, nil, nil, ws,
+	)
+
+	go scgw.SendReply(testMessage)
+	receivedReply := <-ws.testChan
+	assert.Equal(testMessage, receivedReply)
+}
+
 func TestPublishBadABI(t *testing.T) {
 	// writes real files and tests end to end
 	assert := assert.New(t)
@@ -2199,24 +2221,10 @@
 		&SmartContractGatewayConf{
 			StoragePath: dir,
 			BaseURL:     "http://localhost/api/v1",
-=======
-func TestSendReplyBroadcast(t *testing.T) {
-	assert := assert.New(t)
-	testMessage := "hello world"
-
-	ws := &mockWebSocketServer{
-		testChan: make(chan interface{}),
-	}
-
-	scgw, _ := NewSmartContractGateway(
-		&SmartContractGatewayConf{
-			BaseURL: "http://localhost/api/v1",
->>>>>>> 8fefb031
-		},
-		&kldtx.TxnProcessorConf{
-			OrionPrivateAPIS: false,
-		},
-<<<<<<< HEAD
+		},
+		&kldtx.TxnProcessorConf{
+			OrionPrivateAPIS: false,
+		},
 		nil, nil, nil, nil,
 	)
 	router := &httprouter.Router{}
@@ -2251,12 +2259,4 @@
 	assert.NoError(err)
 	assert.NotEmpty(deployStash.ABI)
 	assert.NotEmpty(deployStash.Compiled)
-=======
-		nil, nil, nil, ws,
-	)
-
-	go scgw.SendReply(testMessage)
-	receivedReply := <-ws.testChan
-	assert.Equal(testMessage, receivedReply)
->>>>>>> 8fefb031
 }